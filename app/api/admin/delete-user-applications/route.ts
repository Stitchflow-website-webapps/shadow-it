import { NextResponse } from 'next/server';
import { supabaseAdmin } from '@/lib/supabase';

export const dynamic = 'force-dynamic';
export const runtime = 'nodejs';

// Simple admin key for authorization
const ADMIN_KEY = process.env.ADMIN_KEY;

export async function POST(request: Request) {
  try {
    // Check for admin authorization
    const authHeader = request.headers.get('Admin-Authorization');
    
    if (!authHeader || authHeader !== ADMIN_KEY) {
      console.log('Auth failed. Received:', authHeader, 'Expected:', ADMIN_KEY);
      return NextResponse.json(
        { error: 'Unauthorized access' },
        { status: 401 }
      );
    }
    
    const { organization_id } = await request.json();
    
    if (!organization_id) {
      return NextResponse.json(
        { error: 'Missing organization_id parameter' },
        { status: 400 }
      );
    }
    
    console.log(`Deleting user applications for organization: ${organization_id}`);
    
    // First, get all users that belong to this organization
    const { data: users, error: usersError } = await supabaseAdmin
      .from('users')
      .select('id')
      .eq('organization_id', organization_id);
    
    if (usersError) {
      console.error('Error fetching users:', usersError);
      return NextResponse.json(
        { error: 'Failed to fetch users' },
        { status: 500 }
      );
    }
    
    if (!users || users.length === 0) {
      return NextResponse.json({ message: 'No users found for this organization' });
    }
    
    // Extract user IDs
    const userIds = users.map(user => user.id);
    
<<<<<<< HEAD
    // Delete user_applications in batches to avoid URI length limits
    const BATCH_SIZE = 100; // Process 100 users at a time
    let totalDeleted = 0;
    
    for (let i = 0; i < userIds.length; i += BATCH_SIZE) {
      const batch = userIds.slice(i, i + BATCH_SIZE);
=======
    // Delete user_applications for these users in batches to avoid URI size limits
    const BATCH_SIZE = 100; // Process 100 users at a time
    let totalDeleted = 0;
    let batchNumber = 1;
    console.log("User count: "+userIds.length)
    
    for (let i = 0; i < userIds.length; i += BATCH_SIZE) {
      const batch = userIds.slice(i, i + BATCH_SIZE);
      console.log(`Processing batch ${batchNumber} (${batch.length} users)...`);
>>>>>>> 577a4c41
      
      const { error: deleteError } = await supabaseAdmin
        .from('user_applications')
        .delete()
        .in('user_id', batch);
      
      if (deleteError) {
<<<<<<< HEAD
        console.error(`Error deleting user applications batch ${i}-${i + batch.length}:`, deleteError);
        return NextResponse.json(
          { error: `Failed to delete user applications at batch ${i}-${i + batch.length}` },
=======
        console.error(`Error deleting user applications in batch ${batchNumber}:`, deleteError);
        return NextResponse.json(
          { error: `Failed to delete user applications in batch ${batchNumber}` },
>>>>>>> 577a4c41
          { status: 500 }
        );
      }
      
      totalDeleted += batch.length;
<<<<<<< HEAD
      console.log(`Processed batch ${Math.floor(i/BATCH_SIZE) + 1}/${Math.ceil(userIds.length/BATCH_SIZE)}: ${batch.length} users`);
=======
      batchNumber++;
      
      // Small delay between batches to avoid overwhelming the database
      if (i + BATCH_SIZE < userIds.length) {
        await new Promise(resolve => setTimeout(resolve, 100));
      }
    }
    
    // Now delete the users themselves from the users table
    console.log(`Deleting ${userIds.length} users from users table...`);
    let userBatchNumber = 1;
    
    for (let i = 0; i < userIds.length; i += BATCH_SIZE) {
      const batch = userIds.slice(i, i + BATCH_SIZE);
      console.log(`Deleting user batch ${userBatchNumber} (${batch.length} users)...`);
      
      const { error: deleteUsersError } = await supabaseAdmin
        .from('users')
        .delete()
        .in('id', batch);
      
      if (deleteUsersError) {
        console.error(`Error deleting users in batch ${userBatchNumber}:`, deleteUsersError);
        return NextResponse.json(
          { error: `Failed to delete users in batch ${userBatchNumber}` },
          { status: 500 }
        );
      }
      
      userBatchNumber++;
      
      // Small delay between batches to avoid overwhelming the database
      if (i + BATCH_SIZE < userIds.length) {
        await new Promise(resolve => setTimeout(resolve, 100));
      }
>>>>>>> 577a4c41
    }
    
    return NextResponse.json({ 
      message: `Successfully deleted user applications and users for organization: ${organization_id}`,
      deleted_user_applications: userIds.length,
      deleted_users: userIds.length,
      user_app_batches_processed: batchNumber - 1,
      user_batches_processed: userBatchNumber - 1
    });
    
  } catch (error: any) {
    console.error('Error in delete user applications API:', error);
    return NextResponse.json(
      { error: 'Failed to delete user applications' },
      { status: 500 }
    );
  }
} <|MERGE_RESOLUTION|>--- conflicted
+++ resolved
@@ -52,14 +52,6 @@
     // Extract user IDs
     const userIds = users.map(user => user.id);
     
-<<<<<<< HEAD
-    // Delete user_applications in batches to avoid URI length limits
-    const BATCH_SIZE = 100; // Process 100 users at a time
-    let totalDeleted = 0;
-    
-    for (let i = 0; i < userIds.length; i += BATCH_SIZE) {
-      const batch = userIds.slice(i, i + BATCH_SIZE);
-=======
     // Delete user_applications for these users in batches to avoid URI size limits
     const BATCH_SIZE = 100; // Process 100 users at a time
     let totalDeleted = 0;
@@ -69,7 +61,6 @@
     for (let i = 0; i < userIds.length; i += BATCH_SIZE) {
       const batch = userIds.slice(i, i + BATCH_SIZE);
       console.log(`Processing batch ${batchNumber} (${batch.length} users)...`);
->>>>>>> 577a4c41
       
       const { error: deleteError } = await supabaseAdmin
         .from('user_applications')
@@ -77,23 +68,14 @@
         .in('user_id', batch);
       
       if (deleteError) {
-<<<<<<< HEAD
-        console.error(`Error deleting user applications batch ${i}-${i + batch.length}:`, deleteError);
-        return NextResponse.json(
-          { error: `Failed to delete user applications at batch ${i}-${i + batch.length}` },
-=======
         console.error(`Error deleting user applications in batch ${batchNumber}:`, deleteError);
         return NextResponse.json(
           { error: `Failed to delete user applications in batch ${batchNumber}` },
->>>>>>> 577a4c41
           { status: 500 }
         );
       }
       
       totalDeleted += batch.length;
-<<<<<<< HEAD
-      console.log(`Processed batch ${Math.floor(i/BATCH_SIZE) + 1}/${Math.ceil(userIds.length/BATCH_SIZE)}: ${batch.length} users`);
-=======
       batchNumber++;
       
       // Small delay between batches to avoid overwhelming the database
@@ -129,7 +111,6 @@
       if (i + BATCH_SIZE < userIds.length) {
         await new Promise(resolve => setTimeout(resolve, 100));
       }
->>>>>>> 577a4c41
     }
     
     return NextResponse.json({ 
